import io
import json
import logging
import os
import shutil
import time
import zipfile
from typing import Dict, Optional, TypedDict
from xml.etree import ElementTree

import pygml
import requests
from codes import AdministrativeRegion, Municipality
from db_helper import DatabaseHelper, User
from geoalchemy2.shape import from_shape
from shapely.geometry import MultiPolygon, shape
from sqlalchemy import create_engine
from sqlalchemy.orm import sessionmaker

"""
For populating administrative regions (Maakunta) and municipalities (Kunta) with
geometries, adapted from Tarmo lambda functions
"""

LOGGER = logging.getLogger()
LOGGER.setLevel(logging.INFO)


class Response(TypedDict):
    statusCode: int  # noqa N815
    body: str


class MMLLoader:
    HEADERS = {
        "Accept": "application/json",
        "Content-Type": "application/json",
    }
    api_base = "https://avoin-paikkatieto.maanmittauslaitos.fi/tiedostopalvelu/ogcproc/v1/processes/hallinnolliset_aluejaot_vektori_koko_suomi"  # noqa
    job_api_base = (
        "https://avoin-paikkatieto.maanmittauslaitos.fi/tiedostopalvelu/dl/v1/"
    )
    payload = {
        "id": "hallinnolliset_aluejaot_vektori_koko_suomi",
        "inputs": {
            "fileFormatInput": "GML",
            "dataSetInput": "kuntajako_250k",
            "yearInput": 2023,
        },
    }

    def __init__(
        self, connection_string: str, api_url: Optional[str] = None, api_key: str = ""
    ) -> None:
        if api_url:
            self.api_base = api_url
        self.api_key = api_key

        engine = create_engine(connection_string)
        self.Session = sessionmaker(bind=engine)
        LOGGER.info("Loader initialized")

    def get_geometries(self) -> Dict:
        """
        Gets administrative region geometries from from MML OGC API Process.
        """
        session = requests.Session()

        output_dir = "geom_data"
        os.makedirs(output_dir, exist_ok=True)

        year = str(self.payload["inputs"]["yearInput"])  # type: ignore
        size = str(self.payload["inputs"]["dataSetInput"]).split("_")[-1]  # type: ignore # noqa

        url = f"{self.api_base}/execution?api-key={self.api_key}"
        LOGGER.info(f"Starting OGC API process on {self.api_base}/execution")
        r = session.post(url, headers=self.HEADERS, json=self.payload)
        r.raise_for_status()
        id_job = r.json()["jobID"]
        url_results = f"{self.job_api_base}{id_job}/TietoaKuntajaosta_{year}_{size}.zip"

        max_retries = 100
        attempts = 0
        while attempts < max_retries:
            try:
                r = session.get(url_results)
                r.raise_for_status()
                break
            except requests.exceptions.HTTPError:
                time.sleep(3)
            attempts += 1
            if attempts == max_retries:
                raise requests.exceptions.RetryError(
                    f"Maximum retry limit of {max_retries} reached."
                )

        zip_data = io.BytesIO(r.content)

        with zipfile.ZipFile(zip_data, "r") as zip_ref:
            zip_ref.extractall(output_dir)

        geoms = self.parse_gml(output_dir, year, size)
        shutil.rmtree(output_dir)

        return geoms

    def parse_gml(self, output_dir: str, year: str, size: str) -> Dict:
        """
        Parses a GML file to extract geometry data
        """
        tree = ElementTree.parse(
            f"{output_dir}/SuomenHallinnollisetYksikot_{year}_{size}.xml"
        )
        root = tree.getroot()
        namespaces = {
            "gml": "http://www.opengis.net/gml/3.2",
            f"au{size}": f"http://xml.nls.fi/inspire/au/4.0/{size}",
        }

        with self.Session() as session:
<<<<<<< HEAD
            admin_regions = session.query(AdministrativeRegion).all()
            region_codes = sorted(
                [admin_region.value for admin_region in admin_regions]
            )
            municipalities = session.query(Municipality).all()
            municipality_codes = sorted(
                [municipality.value for municipality in municipalities]
            )
=======
            region_codes = [
                value[0]
                for value in (
                    session.query(AdministrativeRegion.value)
                    .order_by(AdministrativeRegion.value)
                    .all()
                )
            ]
            municipality_codes = [
                value[0]
                for value in (
                    session.query(Municipality.value).order_by(Municipality.value).all()
                )
            ]
>>>>>>> 36d25144

        polygons = {}

        au_elements = root.findall(f".//au{size}:AdministrativeUnit_{size}", namespaces)
        prefix = "{" + namespaces["gml"] + "}"
        for au_elem in au_elements:
            au_id = au_elem.get(prefix + "id")

            if au_id and (
                au_id.startswith("FI_AU_ADMINISTRATIVEUNIT_REGION_")
                or au_id.startswith("FI_AU_ADMINISTRATIVEUNIT_MUNICIPALITY_")
            ):
                gml_elements = au_elem.findall(".//gml:*", namespaces)
                for gml_elem in gml_elements:
                    gml_string = ElementTree.tostring(
                        gml_elem, encoding="unicode", method="xml"
                    )
                    # Extract polygons
                    if gml_string.startswith("<ns0:Polygon"):
                        id = au_id.split("_")[-1]
                        polygons[id] = gml_string

        # Parse GML elements into shapely geometries
        geoms = {}
        for region_code in region_codes:
            if region_code in polygons:
                geom = pygml.parse(polygons[region_code])
                geoms[region_code] = from_shape(
                    MultiPolygon([(shape(geom.__geo_interface__))])
                )
        for municipality_code in municipality_codes:
            if municipality_code in polygons:
                geom = pygml.parse(polygons[municipality_code])
                geoms[municipality_code] = from_shape(
                    MultiPolygon([(shape(geom.__geo_interface__))])
                )

        return geoms

    def save_geometries(self, geoms: Dict) -> str:
        """
        Save all geometries into the corresponding tables.
        """
        successful_actions = 0
        with self.Session() as session:
            admin_regions = session.query(AdministrativeRegion).all()
            municipalities = session.query(Municipality).all()
            for admin_region in admin_regions:
                LOGGER.info(
                    f"Adding geometry to administrative region {admin_region.value}..."
                )
<<<<<<< HEAD
                for admin_region_id, geom in geoms.items():
                    if admin_region_id == admin_region.value:
                        admin_region.geom = geom
                        LOGGER.info(
                            f"Geometry added to administrative region {admin_region.value}"  # noqa
                        )
                        successful_actions += 1
                        break
            for municipality in municipalities:
                LOGGER.info(f"Adding geometry to municipality {municipality.value}...")
                for municipality_id, geom in geoms.items():
                    if municipality_id == municipality.value:
                        municipality.geom = geom
                        LOGGER.info(
                            f"Geometry added to municipality {municipality.value}"  # noqa
                        )
                        successful_actions += 1
                        break
=======
                if geom := geoms.get(admin_region.value):
                    admin_region.geom = geom
                    LOGGER.info(
                        f"Geometry added to administrative region {admin_region.value}"  # noqa
                    )
                    successful_actions += 1
            for municipality in municipalities:
                LOGGER.info(f"Adding geometry to municipality {municipality.value}...")
                if geom := geoms.get(municipality.value):
                    municipality.geom = geom
                    LOGGER.info(
                        f"Geometry added to municipality {municipality.value}"  # noqa
                    )
                    successful_actions += 1
>>>>>>> 36d25144
            session.commit()
        msg = f"{successful_actions} inserted or updated. 0 deleted."
        LOGGER.info(msg)
        return msg


def handler(event, _) -> Response:
    """Handler which is called when accessing the endpoint."""
    response: Response = {"statusCode": 200, "body": json.dumps("")}
    db_helper = DatabaseHelper(user=User.READ_WRITE)
    api_key = os.environ.get("MML_APIKEY")
    if not api_key:
        raise ValueError(
            "Please set MML_APIKEY environment variable to fetch geometries."  # noqa
        )

    loader = MMLLoader(db_helper.get_connection_string(), api_key=api_key)
    LOGGER.info("Getting objects...")
    geoms = loader.get_geometries()

    LOGGER.info("Saving objects...")
    msg = loader.save_geometries(geoms)
    response["body"] = json.dumps(msg)
    return response<|MERGE_RESOLUTION|>--- conflicted
+++ resolved
@@ -118,16 +118,6 @@
         }
 
         with self.Session() as session:
-<<<<<<< HEAD
-            admin_regions = session.query(AdministrativeRegion).all()
-            region_codes = sorted(
-                [admin_region.value for admin_region in admin_regions]
-            )
-            municipalities = session.query(Municipality).all()
-            municipality_codes = sorted(
-                [municipality.value for municipality in municipalities]
-            )
-=======
             region_codes = [
                 value[0]
                 for value in (
@@ -142,7 +132,6 @@
                     session.query(Municipality.value).order_by(Municipality.value).all()
                 )
             ]
->>>>>>> 36d25144
 
         polygons = {}
 
@@ -194,26 +183,6 @@
                 LOGGER.info(
                     f"Adding geometry to administrative region {admin_region.value}..."
                 )
-<<<<<<< HEAD
-                for admin_region_id, geom in geoms.items():
-                    if admin_region_id == admin_region.value:
-                        admin_region.geom = geom
-                        LOGGER.info(
-                            f"Geometry added to administrative region {admin_region.value}"  # noqa
-                        )
-                        successful_actions += 1
-                        break
-            for municipality in municipalities:
-                LOGGER.info(f"Adding geometry to municipality {municipality.value}...")
-                for municipality_id, geom in geoms.items():
-                    if municipality_id == municipality.value:
-                        municipality.geom = geom
-                        LOGGER.info(
-                            f"Geometry added to municipality {municipality.value}"  # noqa
-                        )
-                        successful_actions += 1
-                        break
-=======
                 if geom := geoms.get(admin_region.value):
                     admin_region.geom = geom
                     LOGGER.info(
@@ -228,7 +197,6 @@
                         f"Geometry added to municipality {municipality.value}"  # noqa
                     )
                     successful_actions += 1
->>>>>>> 36d25144
             session.commit()
         msg = f"{successful_actions} inserted or updated. 0 deleted."
         LOGGER.info(msg)
