import os
import time
import timeit
from datetime import datetime
from pathlib import Path

import codes
import models
import psycopg2
import pytest
import sqlalchemy
from alembic import command
from alembic.config import Config
from alembic.operations import ops
from alembic.script import ScriptDirectory
from base import PROJECT_SRID
from db_helper import DatabaseHelper
from db_manager import db_manager
from dotenv import load_dotenv
from geoalchemy2.shape import from_shape
from shapely.geometry import MultiLineString, MultiPoint, MultiPolygon, shape
from sqlalchemy.dialects.postgresql import Range
from sqlalchemy.orm import Session, sessionmaker

hame_count: int = 13  # adjust me when adding tables
codes_count: int = 15  # adjust me when adding tables
matview_count: int = 0  # adjust me when adding views

USE_DOCKER = (
    "1"  # Use "" if you don't want pytest-docker to start and destroy the containers
)
SCHEMA_FILES_PATH = Path(".")


@pytest.fixture(scope="session", autouse=True)
def set_env():
    dotenv_file = Path(__file__).parent.parent.parent / ".env"
    assert dotenv_file.exists()
    load_dotenv(str(dotenv_file))
    db_manager.SCHEMA_FILES_PATH = str(Path(__file__).parent.parent)


@pytest.fixture(scope="session")
def root_db_params():
    return {
        "dbname": os.environ.get("DB_MAINTENANCE_NAME", ""),
        "user": os.environ.get("SU_USER", ""),
        "host": os.environ.get("DB_INSTANCE_ADDRESS", ""),
        "password": os.environ.get("SU_USER_PW", ""),
        "port": os.environ.get("DB_INSTANCE_PORT", ""),
    }


@pytest.fixture(scope="session")
def main_db_params():
    return {
        "dbname": os.environ.get("DB_MAIN_NAME", ""),
        "user": os.environ.get("RW_USER", ""),
        "host": os.environ.get("DB_INSTANCE_ADDRESS", ""),
        "password": os.environ.get("RW_USER_PW", ""),
        "port": os.environ.get("DB_INSTANCE_PORT", ""),
    }


@pytest.fixture(scope="session")
def main_db_params_with_root_user():
    return {
        "dbname": os.environ.get("DB_MAIN_NAME", ""),
        "user": os.environ.get("SU_USER", ""),
        "host": os.environ.get("DB_INSTANCE_ADDRESS", ""),
        "password": os.environ.get("SU_USER_PW", ""),
        "port": os.environ.get("DB_INSTANCE_PORT", ""),
    }


@pytest.fixture(scope="session")
def docker_compose_file(pytestconfig):
    compose_file = Path(__file__).parent.parent.parent / "docker-compose.dev.yml"
    assert compose_file.exists()
    return str(compose_file)


if os.environ.get("MANAGE_DOCKER", USE_DOCKER):

    @pytest.fixture(scope="session", autouse=True)
    def wait_for_services(docker_services, main_db_params, root_db_params):
        def is_responsive(params):
            succeeds = False
            try:
                with psycopg2.connect(**root_db_params):
                    succeeds = True
            except psycopg2.OperationalError:
                pass
            return succeeds

        wait_until_responsive(
            timeout=20, pause=0.5, check=lambda: is_responsive(root_db_params)
        )
        drop_hame_db(main_db_params, root_db_params)

else:

    @pytest.fixture(scope="session", autouse=True)
    def wait_for_services(main_db_params, root_db_params):
        wait_until_responsive(
            timeout=20, pause=0.5, check=lambda: is_responsive(root_db_params)
        )
        drop_hame_db(main_db_params, root_db_params)


@pytest.fixture(scope="session")
def alembic_cfg():
    return Config(Path(SCHEMA_FILES_PATH, "alembic.ini"))


@pytest.fixture(scope="session")
def current_head_version_id(alembic_cfg):
    script_dir = ScriptDirectory.from_config(alembic_cfg)
    return script_dir.get_current_head()


@pytest.fixture(scope="module")
def hame_database_created(root_db_params, main_db_params, current_head_version_id):
    event = {"event_type": 1}
    response = db_manager.handler(event, None)
    assert response["statusCode"] == 200, response["body"]
    yield current_head_version_id

    drop_hame_db(main_db_params, root_db_params)


@pytest.fixture()
def hame_database_migrated(root_db_params, main_db_params, current_head_version_id):
    event = {"event_type": 3}
    response = db_manager.handler(event, None)
    assert response["statusCode"] == 200, response["body"]
    yield current_head_version_id

    drop_hame_db(main_db_params, root_db_params)


@pytest.fixture()
def hame_database_migrated_down(hame_database_migrated):
    event = {"event_type": 3, "version": "base"}
    response = db_manager.handler(event, None)
    assert response["statusCode"] == 200, response["body"]
    yield "base"


def process_revision_directives_remove_empty(context, revision, directives):
    # remove migration if it is empty
    script = directives[0]
    if script.upgrade_ops.is_empty():
        directives[:] = []


def process_revision_directives_add_table(context, revision, directives):
    # try adding a new table
    directives[0] = ops.MigrationScript(
        "abcdef12345",
        ops.UpgradeOps(
            ops=[
                ops.CreateTableOp(
                    "test_table",
                    [
                        sqlalchemy.Column("id", sqlalchemy.Integer(), primary_key=True),
                        sqlalchemy.Column(
                            "name", sqlalchemy.String(50), nullable=False
                        ),
                    ],
                    schema="hame",
                )
            ],
        ),
        ops.DowngradeOps(
            ops=[ops.DropTableOp("test_table", schema="hame")],
        ),
    )


@pytest.fixture()
def autogenerated_migration(
    alembic_cfg, hame_database_migrated, current_head_version_id
):
    revision = command.revision(
        alembic_cfg,
        message="Test migration",
        head=current_head_version_id,
        autogenerate=True,
        process_revision_directives=process_revision_directives_remove_empty,
    )
    path = Path(revision.path) if revision else None
    yield path
    if path:
        path.unlink()


@pytest.fixture()
def new_migration(alembic_cfg, hame_database_migrated, current_head_version_id):
    revision = command.revision(
        alembic_cfg,
        message="Test migration",
        head=current_head_version_id,
        autogenerate=True,
        process_revision_directives=process_revision_directives_add_table,
    )
    path = Path(revision.path)
    assert path.is_file()
    new_head_version_id = revision.revision
    yield new_head_version_id
    path.unlink()


@pytest.fixture()
def hame_database_upgraded(new_migration):
    event = {"event_type": 3}
    response = db_manager.handler(event, None)
    assert response["statusCode"] == 200, response["body"]
    yield new_migration


@pytest.fixture()
def hame_database_downgraded(hame_database_upgraded, current_head_version_id):
    event = {"event_type": 3, "version": current_head_version_id}
    response = db_manager.handler(event, None)
    assert response["statusCode"] == 200, response["body"]
    yield current_head_version_id


def drop_hame_db(main_db_params, root_db_params):
    conn = psycopg2.connect(**root_db_params)
    try:
        conn.autocommit = True
        with conn.cursor() as cur:
            cur.execute(
                f"DROP DATABASE IF EXISTS {main_db_params['dbname']} WITH (FORCE)"
            )
            for user in os.environ.get("DB_USERS").split(","):
                cur.execute(f"DROP ROLE IF EXISTS {user}")
    finally:
        conn.close()


def wait_until_responsive(check, timeout, pause, clock=timeit.default_timer):
    """
    Wait until a service is responsive.
    Taken from docker_services.wait_until_responsive
    """

    ref = clock()
    now = ref
    while (now - ref) < timeout:
        if check():
            return
        time.sleep(pause)
        now = clock()

    raise Exception("Timeout reached while waiting on service!")


def is_responsive(params):
    succeeds = False
    try:
        with psycopg2.connect(**params):
            succeeds = True
    except psycopg2.OperationalError:
        pass
    return succeeds


def assert_database_is_alright(
    cur: psycopg2.extensions.cursor,
    expected_hame_count: int = hame_count,
    expected_codes_count: int = codes_count,
    expected_matview_count: int = matview_count,
):
    """
    Checks that the database has the right amount of tables with the right
    permissions.
    """
    # Check schemas
    cur.execute(
        "SELECT schema_name FROM information_schema.schemata WHERE schema_name IN ('hame', 'codes') ORDER BY schema_name DESC"  # noqa
    )
    assert cur.fetchall() == [("hame",), ("codes",)]

    # Check users
    hame_users = os.environ.get("DB_USERS", "").split(",")
    cur.execute("SELECT rolname FROM pg_roles")
    assert set(hame_users).issubset({row[0] for row in cur.fetchall()})

    # Check schema permissions
    for user in hame_users:
        cur.execute(f"SELECT has_schema_privilege('{user}', 'hame', 'usage')")
        assert cur.fetchall() == [(True,)]
        cur.execute(f"SELECT has_schema_privilege('{user}', 'codes', 'usage')")
        assert cur.fetchall() == [(True,)]

    # Check hame tables
    cur.execute("SELECT tablename, tableowner FROM pg_tables WHERE schemaname='hame';")
    hame_tables = cur.fetchall()
    assert len(hame_tables) == expected_hame_count

    for table in hame_tables:
        table_name = table[0]
        owner = table[1]

        # Check table owner and read permissions
        assert owner == os.environ.get("SU_USER", "")
        cur.execute(
            f"SELECT grantee, privilege_type FROM information_schema.role_table_grants WHERE table_schema = 'hame' AND table_name='{table_name}';"  # noqa
        )
        grants = cur.fetchall()
        assert (os.environ.get("R_USER"), "SELECT") in grants
        assert (os.environ.get("R_USER"), "INSERT") not in grants
        assert (os.environ.get("R_USER"), "UPDATE") not in grants
        assert (os.environ.get("R_USER"), "DELETE") not in grants
        assert (os.environ.get("RW_USER"), "SELECT") in grants
        assert (os.environ.get("RW_USER"), "INSERT") in grants
        assert (os.environ.get("RW_USER"), "UPDATE") in grants
        assert (os.environ.get("RW_USER"), "DELETE") in grants
        assert (os.environ.get("ADMIN_USER"), "SELECT") in grants
        assert (os.environ.get("ADMIN_USER"), "INSERT") in grants
        assert (os.environ.get("ADMIN_USER"), "UPDATE") in grants
        assert (os.environ.get("ADMIN_USER"), "DELETE") in grants

        # Check indexes
        cur.execute(
            f"SELECT * FROM pg_indexes WHERE schemaname = 'hame' AND tablename = '{table_name}';"  # noqa
        )
        indexes = cur.fetchall()
        cur.execute(
            f"SELECT column_name FROM information_schema.columns WHERE table_schema = 'hame' AND table_name = '{table_name}';"  # noqa
        )
        columns = cur.fetchall()
        if ("id",) in columns:
            assert (
                "hame",
                table_name,
                f"{table_name}_pkey",
                None,
                f"CREATE UNIQUE INDEX {table_name}_pkey ON hame.{table_name} USING btree (id)",  # noqa
            ) in indexes
        if ("geom",) in columns:
            assert (
                "hame",
                table_name,
                f"idx_{table_name}_geom",
                None,
                f"CREATE INDEX idx_{table_name}_geom ON hame.{table_name} USING gist (geom)",  # noqa
            ) in indexes
        if ("ordering",) in columns:
            assert (
                "hame",
                table_name,
                f"ix_hame_{table_name}_ordering",
                None,
                f"CREATE INDEX ix_hame_{table_name}_ordering ON hame.{table_name} USING btree (ordering)",  # noqa
            ) in indexes

    # Check code tables
    cur.execute("SELECT tablename, tableowner FROM pg_tables WHERE schemaname='codes';")
    code_tables = cur.fetchall()
    assert len(code_tables) == expected_codes_count

    for table in code_tables:
        table_name = table[0]
        owner = table[1]

        # Check table owner and read permissions
        assert owner == os.environ.get("SU_USER", "")
        cur.execute(
            f"SELECT grantee, privilege_type FROM information_schema.role_table_grants WHERE table_schema = 'codes' AND table_name='{table_name}';"  # noqa
        )
        grants = cur.fetchall()
        assert (os.environ.get("R_USER"), "SELECT") in grants
        assert (os.environ.get("R_USER"), "INSERT") not in grants
        assert (os.environ.get("R_USER"), "UPDATE") not in grants
        assert (os.environ.get("R_USER"), "DELETE") not in grants
        assert (os.environ.get("RW_USER"), "SELECT") in grants
        assert (os.environ.get("RW_USER"), "INSERT") not in grants
        assert (os.environ.get("RW_USER"), "UPDATE") not in grants
        assert (os.environ.get("RW_USER"), "DELETE") not in grants
        assert (os.environ.get("ADMIN_USER"), "SELECT") in grants
        assert (os.environ.get("ADMIN_USER"), "INSERT") in grants
        assert (os.environ.get("ADMIN_USER"), "UPDATE") in grants
        assert (os.environ.get("ADMIN_USER"), "DELETE") in grants

        # Check code indexes
        cur.execute(
            f"SELECT * FROM pg_indexes WHERE schemaname = 'codes' AND tablename = '{table_name}';"  # noqa
        )
        indexes = cur.fetchall()
        assert (
            "codes",
            table_name,
            f"{table_name}_pkey",
            None,
            f"CREATE UNIQUE INDEX {table_name}_pkey ON codes.{table_name} USING btree (id)",  # noqa
        ) in indexes
        assert (
            "codes",
            table_name,
            f"ix_codes_{table_name}_level",
            None,
            f"CREATE INDEX ix_codes_{table_name}_level ON codes.{table_name} USING btree (level)",  # noqa
        ) in indexes
        assert (
            "codes",
            table_name,
            f"ix_codes_{table_name}_parent_id",
            None,
            f"CREATE INDEX ix_codes_{table_name}_parent_id ON codes.{table_name} USING btree (parent_id)",  # noqa
        ) in indexes
        assert (
            "codes",
            table_name,
            f"ix_codes_{table_name}_short_name",
            None,
            f"CREATE INDEX ix_codes_{table_name}_short_name ON codes.{table_name} USING btree (short_name)",  # noqa
        ) in indexes
        assert (
            "codes",
            table_name,
            f"ix_codes_{table_name}_value",
            None,
            f"CREATE UNIQUE INDEX ix_codes_{table_name}_value ON codes.{table_name} USING btree (value)",  # noqa
        ) in indexes

    # TODO: Check materialized views once we have any
    # cur.execute(
    #     "SELECT matviewname, matviewowner FROM pg_matviews WHERE schemaname='kooste';"
    # )
    # materialized_views = cur.fetchall()
    # assert len(materialized_views) == expected_matview_count

    # for view in materialized_views:
    #     view_name = view[0]
    #     owner = view[1]

    #     # Check view owner and read permissions
    #     # Materialized views must be owned by the read_write user so they can be
    #     updated automatically!
    #     assert owner == os.environ.get("RW_USER", "")
    #     # Materialized views permissions are only stored in psql specific tables
    #     cur.execute(f"SELECT relacl FROM pg_class WHERE relname='{view_name}';")
    #     permission_string = cur.fetchall()[0][0]
    #     assert f"{os.environ.get('R_USER')}=r/" in permission_string
    #     assert f"{os.environ.get('RW_USER')}=arwdDxt/" in permission_string
    #     assert f"{os.environ.get('ADMIN_USER')}=arwdDxt/" in permission_string


@pytest.fixture(scope="module")
def connection_string(hame_database_created) -> str:
    return DatabaseHelper().get_connection_string()


@pytest.fixture(scope="module")
def session(connection_string):
    engine = sqlalchemy.create_engine(connection_string)
    session = sessionmaker(bind=engine)
    yield session()


@pytest.fixture(scope="module")
def code_instance(session):
    instance = codes.LifeCycleStatus(value="test", status="LOCAL")
    session.add(instance)
    return instance


@pytest.fixture(scope="module")
def another_code_instance(session):
    instance = codes.LifeCycleStatus(value="test2", status="LOCAL")
    session.add(instance)
    return instance


@pytest.fixture(scope="module")
def plan_type_instance(session):
    instance = codes.PlanType(value="test", status="LOCAL")
    session.add(instance)
    return instance


@pytest.fixture(scope="module")
def type_of_underground_instance(session):
    instance = codes.TypeOfUnderground(value="test", status="LOCAL")
    session.add(instance)
    return instance


@pytest.fixture(scope="module")
def type_of_plan_regulation_group_instance(session):
    instance = codes.TypeOfPlanRegulationGroup(value="test", status="LOCAL")
    session.add(instance)
    return instance


@pytest.fixture(scope="module")
def type_of_plan_regulation_instance(session):
    instance = codes.TypeOfPlanRegulation(value="test", status="LOCAL")
    session.add(instance)
    return instance


@pytest.fixture(scope="module")
def type_of_verbal_plan_regulation_instance(session):
    instance = codes.TypeOfVerbalPlanRegulation(value="test", status="LOCAL")
    session.add(instance)
    return instance


@pytest.fixture(scope="module")
def type_of_additional_information_instance(session):
    instance = codes.TypeOfAdditionalInformation(value="test", status="LOCAL")
    session.add(instance)
    return instance


@pytest.fixture(scope="module")
def type_of_source_data_instance(session):
    instance = codes.TypeOfSourceData(value="test", status="LOCAL")
    session.add(instance)
    return instance


@pytest.fixture(scope="module")
def type_of_document_instance(session):
    instance = codes.TypeOfDocument(value="test", status="LOCAL")
    session.add(instance)
    return instance


@pytest.fixture(scope="module")
def administrative_region_instance(session):
    instance = codes.AdministrativeRegion(value="test", status="LOCAL")
    session.add(instance)
    return instance


@pytest.fixture(scope="module")
def plan_theme_instance(session):
    instance = codes.PlanTheme(value="test", status="LOCAL")
    session.add(instance)
    return instance


@pytest.fixture(scope="module")
def plan_instance(
    session,
    code_instance,
    organisation_instance,
    plan_type_instance,
    general_regulation_group_instance,
):
    instance = models.Plan(
        geom=from_shape(
            shape(
                {
                    "type": "MultiPolygon",
                    "coordinates": [
                        [
                            [
                                [381849.834412134019658, 6677967.973336197435856],
                                [381849.834412134019658, 6680613.389312859624624],
                                [386378.427863708813675, 6680613.389312859624624],
                                [386378.427863708813675, 6677967.973336197435856],
                                [381849.834412134019658, 6677967.973336197435856],
                            ]
                        ]
                    ],
                }
            ),
            srid=PROJECT_SRID,
            extended=True,
        ),
        scale=1,
        description={"fin": "test_plan"},
        lifecycle_status=code_instance,
        organisation=organisation_instance,
        plan_type=plan_type_instance,
<<<<<<< HEAD
        to_be_exported=True,
=======
        plan_regulation_group=general_regulation_group_instance,
>>>>>>> 0c059a04
    )
    session.add(instance)
    return instance


@pytest.fixture(scope="module")
def organisation_instance(session, administrative_region_instance):
    instance = models.Organisation(
        business_id="test", administrative_region=administrative_region_instance
    )
    session.add(instance)
    return instance


@pytest.fixture(scope="module")
def land_use_area_instance(
    session,
    code_instance,
    type_of_underground_instance,
    plan_instance,
    plan_regulation_group_instance,
):
    instance = models.LandUseArea(
        geom=from_shape(
            shape(
                {
                    "type": "MultiPolygon",
                    "coordinates": [
                        [
                            [
                                [381849.834412134019658, 6677967.973336197435856],
                                [381849.834412134019658, 6680613.389312859624624],
                                [386378.427863708813675, 6680613.389312859624624],
                                [386378.427863708813675, 6677967.973336197435856],
                                [381849.834412134019658, 6677967.973336197435856],
                            ]
                        ]
                    ],
                }
            ),
            srid=PROJECT_SRID,
            extended=True,
        ),
        name={"fin": "test_land_use_area"},
        description={"fin": "test_land_use_area"},
        height_range=Range(0.0, 1.0),
        height_unit="m",
        lifecycle_status=code_instance,
        type_of_underground=type_of_underground_instance,
        plan=plan_instance,
        plan_regulation_group=plan_regulation_group_instance,
    )
    session.add(instance)
    return instance


@pytest.fixture(scope="module")
def other_area_instance(
    session,
    code_instance,
    type_of_underground_instance,
    plan_instance,
    plan_regulation_group_instance,
):
    instance = models.OtherArea(
        geom=from_shape(
            MultiPolygon([(((0.0, 1.0), (1.0, 1.0), (1.0, 0.0), (0.0, 0.0)),)])
        ),
        lifecycle_status=code_instance,
        type_of_underground=type_of_underground_instance,
        plan=plan_instance,
        plan_regulation_group=plan_regulation_group_instance,
    )
    session.add(instance)
    return instance


@pytest.fixture(scope="module")
def line_instance(
    session,
    code_instance,
    type_of_underground_instance,
    plan_instance,
    plan_regulation_group_instance,
):
    instance = models.Line(
        geom=from_shape(MultiLineString([[[0, 0], [1, 2]], [[4, 4], [5, 6]]])),
        lifecycle_status=code_instance,
        type_of_underground=type_of_underground_instance,
        plan=plan_instance,
        plan_regulation_group=plan_regulation_group_instance,
    )
    session.add(instance)
    return instance


@pytest.fixture(scope="module")
def land_use_point_instance(
    session,
    code_instance,
    type_of_underground_instance,
    plan_instance,
    plan_regulation_group_instance,
):
    instance = models.LandUsePoint(
        geom=from_shape(MultiPoint([[0.0, 0.0], [1.0, 2.0]])),
        lifecycle_status=code_instance,
        type_of_underground=type_of_underground_instance,
        plan=plan_instance,
        plan_regulation_group=plan_regulation_group_instance,
    )
    session.add(instance)
    return instance


@pytest.fixture(scope="module")
def other_point_instance(
    session,
    code_instance,
    type_of_underground_instance,
    plan_instance,
    plan_regulation_group_instance,
):
    instance = models.OtherPoint(
        geom=from_shape(MultiPoint([[0.0, 0.0], [1.0, 2.0]])),
        lifecycle_status=code_instance,
        type_of_underground=type_of_underground_instance,
        plan=plan_instance,
        plan_regulation_group=plan_regulation_group_instance,
    )
    session.add(instance)
    return instance


@pytest.fixture(scope="module")
def plan_regulation_group_instance(session, type_of_plan_regulation_group_instance):
    instance = models.PlanRegulationGroup(
        short_name="K",
        type_of_plan_regulation_group=type_of_plan_regulation_group_instance,
        name={"fin": "test_plan_regulation_group"},
    )
    session.add(instance)
    return instance


@pytest.fixture(scope="module")
def general_regulation_group_instance(session, type_of_plan_regulation_group_instance):
    instance = models.PlanRegulationGroup(
        short_name="Y",
        type_of_plan_regulation_group=type_of_plan_regulation_group_instance,
        name={"fin": "test_general_regulation_group"},
    )
    session.add(instance)
    return instance


@pytest.fixture(scope="module")
def numeric_plan_regulation_instance(
    session,
    code_instance,
    type_of_plan_regulation_instance,
    plan_regulation_group_instance,
):
    instance = models.PlanRegulation(
        name={"fin": "test_regulation"},
        numeric_value=1.0,
        unit="m",
        lifecycle_status=code_instance,
        type_of_plan_regulation=type_of_plan_regulation_instance,
        plan_regulation_group=plan_regulation_group_instance,
        ordering=1,
    )
    session.add(instance)
    return instance


@pytest.fixture(scope="module")
def text_plan_regulation_instance(
    session,
    code_instance,
    type_of_plan_regulation_instance,
    plan_regulation_group_instance,
):
    instance = models.PlanRegulation(
        name={"fin": "test_regulation"},
        text_value={"fin": "test_value"},
        lifecycle_status=code_instance,
        type_of_plan_regulation=type_of_plan_regulation_instance,
        plan_regulation_group=plan_regulation_group_instance,
        ordering=2,
    )
    session.add(instance)
    return instance


@pytest.fixture(scope="module")
def verbal_plan_regulation_instance(
    session,
    code_instance,
    type_of_plan_regulation_instance,
    type_of_verbal_plan_regulation_instance,
    plan_regulation_group_instance,
):
    """
    Looks like verbal plan regulations have to be serialized differently, type of
    verbal plan regulation is not allowed in other plan regulations. No idea how
    they differ from text regulations otherwise, though.
    """
    instance = models.PlanRegulation(
        name={"fin": "test_regulation"},
        text_value={"fin": "test_value"},
        lifecycle_status=code_instance,
        type_of_plan_regulation=type_of_plan_regulation_instance,
        type_of_verbal_plan_regulation=type_of_verbal_plan_regulation_instance,
        plan_regulation_group=plan_regulation_group_instance,
        ordering=3,
    )
    session.add(instance)
    return instance


@pytest.fixture(scope="module")
def general_plan_regulation_instance(
    session,
    code_instance,
    type_of_plan_regulation_instance,
    general_regulation_group_instance,
):
    instance = models.PlanRegulation(
        name={"fin": "general_regulation"},
        text_value={"fin": "test_value"},
        lifecycle_status=code_instance,
        type_of_plan_regulation=type_of_plan_regulation_instance,
        plan_regulation_group=general_regulation_group_instance,
        ordering=1,
    )
    session.add(instance)
    return instance


@pytest.fixture(scope="module")
def plan_proposition_instance(session, code_instance, plan_regulation_group_instance):
    instance = models.PlanProposition(
        lifecycle_status=code_instance,
        plan_regulation_group=plan_regulation_group_instance,
        text_value={"fin": "test_recommendation"},
    )
    session.add(instance)
    return instance


@pytest.fixture(scope="module")
def source_data_instance(session, plan_instance, type_of_source_data_instance):
    instance = models.SourceData(
        additional_information_uri="http://test.fi",
        detachment_date=datetime.now(),
        plan=plan_instance,
        type_of_source_data=type_of_source_data_instance,
    )
    session.add(instance)
    return instance


@pytest.fixture(scope="module")
def document_instance(session, type_of_document_instance, plan_instance):
    instance = models.Document(
        name="Testidokumentti",
        type_of_document=type_of_document_instance,
        personal_details="Testihenkilö",
        publicity="julkinen",
        language="fin",
        decision=False,
        plan=plan_instance,
    )
    session.add(instance)
    return instance


@pytest.fixture(scope="module")
def lifecycle_date_instance(session, code_instance):
    instance = models.LifeCycleDate(lifecycle_status=code_instance)
    session.add(instance)
    return instance


@pytest.fixture(scope="module")
def complete_test_plan(
    session: Session,
    plan_instance: models.Plan,
    land_use_area_instance: models.LandUseArea,
    plan_regulation_group_instance: models.PlanRegulationGroup,
    general_regulation_group_instance: models.PlanRegulationGroup,
    text_plan_regulation_instance: models.PlanRegulation,
    numeric_plan_regulation_instance: models.PlanRegulation,
    verbal_plan_regulation_instance: models.PlanRegulation,
    general_plan_regulation_instance: models.PlanRegulation,
    plan_proposition_instance: models.PlanProposition,
    plan_theme_instance: codes.PlanTheme,
    type_of_additional_information_instance: codes.TypeOfAdditionalInformation,
) -> models.Plan:
    """
    Plan data that might be more or less complete, to be tested and validated with the
    Ryhti API.
    """
    # Add the optional (nullable) relationships. We don't want them to be present in
    # all fixtures.
    text_plan_regulation_instance.plan_theme = plan_theme_instance
    text_plan_regulation_instance.intended_use = type_of_additional_information_instance
    numeric_plan_regulation_instance.plan_theme = plan_theme_instance
    numeric_plan_regulation_instance.intended_use = (
        type_of_additional_information_instance
    )
    verbal_plan_regulation_instance.plan_theme = plan_theme_instance
    verbal_plan_regulation_instance.intended_use = (
        type_of_additional_information_instance
    )
    general_plan_regulation_instance.plan_theme = plan_theme_instance
    general_plan_regulation_instance.intended_use = (
        type_of_additional_information_instance  # noqa
    )
    plan_proposition_instance.plan_theme = plan_theme_instance
    session.commit()
    return plan_instance<|MERGE_RESOLUTION|>--- conflicted
+++ resolved
@@ -580,11 +580,8 @@
         lifecycle_status=code_instance,
         organisation=organisation_instance,
         plan_type=plan_type_instance,
-<<<<<<< HEAD
+        plan_regulation_group=general_regulation_group_instance,
         to_be_exported=True,
-=======
-        plan_regulation_group=general_regulation_group_instance,
->>>>>>> 0c059a04
     )
     session.add(instance)
     return instance
