--- conflicted
+++ resolved
@@ -341,15 +341,11 @@
         ForeignKey("hame.plan.id", name="plan_id_fkey")
     )
 
-<<<<<<< HEAD
     # Let's load all the codes for objects joined.
     type_of_source_data = relationship(
         "TypeOfSourceData", backref="source_data", lazy="joined"
     )
-=======
-    type_of_source_data = relationship("TypeOfSourceData", backref="source_data")
     plan = relationship("Plan", backref="source_data")
->>>>>>> 3e7c4977
     name: Mapped[language_str]
     additional_information_uri: Mapped[str]
     detachment_date: Mapped[datetime]
