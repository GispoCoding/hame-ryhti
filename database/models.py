--- conflicted
+++ resolved
@@ -186,7 +186,18 @@
     additional_information_uri: Mapped[str]
 
 
-<<<<<<< HEAD
+class Organisation(VersionedBase):
+    """
+    Toimija
+    """
+
+    __tablename__ = "organisation"
+
+    name: Mapped[language_str]
+    business_id: Mapped[str]
+    # administrative_region_id: koodilista
+
+
 class Document(VersionedBase):
     """
     Asiakirja
@@ -205,16 +216,4 @@
     language: Mapped[str]
     decision: Mapped[bool]
     decision_date: Mapped[Optional[timestamp]]
-    # file
-=======
-class Organisation(VersionedBase):
-    """
-    Toimija
-    """
-
-    __tablename__ = "organisation"
-
-    name: Mapped[language_str]
-    business_id: Mapped[str]
-    # administrative_region_id: koodilista
->>>>>>> 5ee566c6
+    # file