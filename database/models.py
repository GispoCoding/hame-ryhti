--- conflicted
+++ resolved
@@ -132,8 +132,6 @@
 
     type_of_source_data = relationship("TypeOfSourceData", backref="source_data")
     name: Mapped[language_str]
-<<<<<<< HEAD
-    language: Mapped[language_str]
     additional_information_uri: Mapped[str]
 
 
@@ -146,7 +144,4 @@
 
     name: Mapped[language_str]
     business_id: Mapped[str]
-    # administrative_region_id: koodilista
-=======
-    additional_information_uri: Mapped[str]
->>>>>>> 1f217c17
+    # administrative_region_id: koodilista